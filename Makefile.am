## Process this file with automake to produce Makefile.in
##
## Hand written file: used as input into Autotools.
## This is part of GNU Astronomy Utilities (gnuastro).
##
# Original author:
#     Mohammad Akhlaghi <akhlaghi@gnu.org>
# Contributing author(s):
# Copyright (C) 2015, Free Software Foundation, Inc.
#
# Gnuastro is free software: you can redistribute it and/or modify it
# under the terms of the GNU General Public License as published by
# the Free Software Foundation, either version 3 of the License, or
# (at your option) any later version.
#
# Gnuastro is distributed in the hope that it will be useful, but
# WITHOUT ANY WARRANTY; without even the implied warranty of
# MERCHANTABILITY or FITNESS FOR A PARTICULAR PURPOSE.  See the GNU
# General Public License for more details.
#
# You should have received a copy of the GNU General Public License
# along with Gnuastro. If not, see <http://www.gnu.org/licenses/>.

## Directories to check:
## =====================
##
## Gnulib is intentionally compiled and tested prior to the gnuastro
## progams. With this configuration, the user can confirm if the
## problem is internal to gnulib or still persists after all the
## Gnulib tests have been done.
if COND_CONVERTT
  MAYBE_CONVERTT = src/convertt
endif
if COND_CONVOLVE
  MAYBE_CONVOLVE = src/convolve
endif
if COND_COSMICCAL
  MAYBE_COSMICCAL = src/cosmiccal
endif
if COND_HEADER
  MAYBE_HEADER = src/header
endif
if COND_ARITHMETIC
  MAYBE_ARITHMETIC = src/arithmetic
endif
if COND_IMGCROP
  MAYBE_IMGCROP = src/imgcrop
endif
if COND_IMGSTAT
  MAYBE_IMGSTAT = src/imgstat
endif
if COND_IMGWARP
  MAYBE_IMGWARP = src/imgwarp
endif
if COND_MKCATALOG
  MAYBE_MKCATALOG = src/mkcatalog
endif
if COND_MKNOISE
  MAYBE_MKNOISE = src/mknoise
endif
if COND_MKPROF
  MAYBE_MKPROF = src/mkprof
endif
if COND_NOISECHISEL
  MAYBE_NOISECHISEL = src/noisechisel
endif
if COND_SUBTRACTSKY
  MAYBE_SUBTRACTSKY = src/subtractsky
endif
if COND_GNULIBCHECK
  MAYBE_GNULIBCHECK = gnulib/tests
endif
SUBDIRS = gnulib/lib $(MAYBE_GNULIBCHECK) lib $(MAYBE_CONVERTT)		\
$(MAYBE_CONVOLVE) $(MAYBE_COSMICCAL) $(MAYBE_HEADER)			\
$(MAYBE_ARITHMETIC) $(MAYBE_IMGCROP) $(MAYBE_IMGSTAT)			\
$(MAYBE_IMGWARP) $(MAYBE_MKCATALOG) $(MAYBE_MKNOISE) $(MAYBE_MKPROF)	\
$(MAYBE_NOISECHISEL) $(MAYBE_SUBTRACTSKY) doc tests


## Add m4/ to the list of directories to search for m4 files
## =========================================================
ACLOCAL_AMFLAGS = -I m4



## Files that are installed (and distributed)
## =========================================
dist_doc_DATA = README


<<<<<<< HEAD
## Files that are only distributed:
## ================================
EXTRA_DIST = .dir-locals.el m4/gnulib-cache.m4 include/commonargs.h     \
 include/commonparams.h include/fixedstringmacros.h                     \
 include/neighbors.h
=======
## Files that are only distributed
## ===============================
EXTRA_DIST = bootstrap bootstrap.conf genauthors m4/gnulib-cache.m4	\
 include/commonargs.h include/commonparams.h				\
 include/fixedstringmacros.h include/neighbors.h


## Generate AUTHORS
## ================
##
## The AUTHORS file is generated automatically from the version
## control history. Note the following to cases:
##
##   - The AUTHORS file is a prerequisite for the make dist* commands
##     (all make targets including "dist"). So it is not needed when
##     we only run "make".
##
##   - AUTHORS is defined as a PHONY target so that it is called every
##     time any "make dist*" is called, even if AUTHORS already
##     exists. It is possible to build from the tar-ball (that doesn't
##     include version control), so we cannot set any dependancies for
##     it. But generally, "make dist*" is not called to often, so
##     there is no problem.
##
##   - The genauthors script will not do anything (make/update the
##     AUTHORS file) when there is no git repository.
.PHONY: AUTHORS
AUTHORS:
	$(top_srcdir)/genauthors
>>>>>>> 01abe832
<|MERGE_RESOLUTION|>--- conflicted
+++ resolved
@@ -88,17 +88,11 @@
 dist_doc_DATA = README
 
 
-<<<<<<< HEAD
-## Files that are only distributed:
-## ================================
-EXTRA_DIST = .dir-locals.el m4/gnulib-cache.m4 include/commonargs.h     \
- include/commonparams.h include/fixedstringmacros.h                     \
- include/neighbors.h
-=======
+
 ## Files that are only distributed
 ## ===============================
-EXTRA_DIST = bootstrap bootstrap.conf genauthors m4/gnulib-cache.m4	\
- include/commonargs.h include/commonparams.h				\
+EXTRA_DIST = bootstrap bootstrap.conf genauthors .dir-locals.el \
+ m4/gnulib-cache.m4 include/commonargs.h include/commonparams.h \
  include/fixedstringmacros.h include/neighbors.h
 
 
@@ -122,6 +116,4 @@
 ##   - The genauthors script will not do anything (make/update the
 ##     AUTHORS file) when there is no git repository.
 .PHONY: AUTHORS
-AUTHORS:
-	$(top_srcdir)/genauthors
->>>>>>> 01abe832
+AUTHORS:; $(top_srcdir)/genauthors